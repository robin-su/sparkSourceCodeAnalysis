/*
 * Licensed to the Apache Software Foundation (ASF) under one or more
 * contributor license agreements.  See the NOTICE file distributed with
 * this work for additional information regarding copyright ownership.
 * The ASF licenses this file to You under the Apache License, Version 2.0
 * (the "License"); you may not use this file except in compliance with
 * the License.  You may obtain a copy of the License at
 *
 *    http://www.apache.org/licenses/LICENSE-2.0
 *
 * Unless required by applicable law or agreed to in writing, software
 * distributed under the License is distributed on an "AS IS" BASIS,
 * WITHOUT WARRANTIES OR CONDITIONS OF ANY KIND, either express or implied.
 * See the License for the specific language governing permissions and
 * limitations under the License.
 */

package org.apache.spark.storage

import scala.collection.Iterable
import scala.collection.generic.CanBuildFrom
import scala.concurrent.Future

import org.apache.spark.{SparkConf, SparkException}
import org.apache.spark.internal.Logging
import org.apache.spark.rpc.RpcEndpointRef
import org.apache.spark.storage.BlockManagerMessages._
import org.apache.spark.util.{RpcUtils, ThreadUtils}

/**
<<<<<<< HEAD
 *
 *
 * BlockManagerMaster 这个类是对 driver的 EndpointRef 的包装，可以说是 driver EndpointRef的一个代理类，
 * 在请求访问driver的时候，调用driver的EndpointRef的对应方法，并处理其返回。
=======
 * BlockManagerMaster 主要负责和driver的交互，来获取跟底层存储相关的信息。
>>>>>>> 28ed8bc2
 *
 * @param driverEndpoint
 * @param conf
 * @param isDriver
 */
private[spark]
class BlockManagerMaster(
    var driverEndpoint: RpcEndpointRef,
    conf: SparkConf,
    isDriver: Boolean)
  extends Logging {

<<<<<<< HEAD
  // rpc 失效时间
  val timeout = RpcUtils.askRpcTimeout(conf)

  /**
   *
   *
=======
  // timeout 是指的 Spark RPC 超时时间，默认为 120s，可以通过spark.rpc.askTimeout 或 spark.network.timeout 参数来设置。
  val timeout = RpcUtils.askRpcTimeout(conf)

  /**
   * 移除"失效"的executor,该方法只能在Driver端进行调用
>>>>>>> 28ed8bc2
   * Remove a dead executor from the driver endpoint. This is only called on the driver side.
   */
  def removeExecutor(execId: String) {
    tell(RemoveExecutor(execId))
    logInfo("Removed " + execId + " successfully in removeExecutor")
  }

  /**
   *  异步的移除"失效"的executor,该方法只能在Driver段调用
   *  Request removal of a dead executor from the driver endpoint.
   *  This is only called on the driver side. Non-blocking
   */
  def removeExecutorAsync(execId: String) {
    driverEndpoint.ask[Boolean](RemoveExecutor(execId))
    logInfo("Removal of executor " + execId + " requested")
  }

  /**
   * 向driver注册 BlockManager 的 id。输入的 BlockManagerId 不包含拓扑信息。
   * 此信息是从master获取的，我们以更新的 BlockManagerId 响应，并用此信息充实。
   *
   * Register the BlockManager's id with the driver. The input BlockManagerId does not contain
   * topology information. This information is obtained from the master and we respond with an
   * updated BlockManagerId fleshed out with this information.
   */
  def registerBlockManager(
      blockManagerId: BlockManagerId,
      maxOnHeapMemSize: Long,
      maxOffHeapMemSize: Long,
      slaveEndpoint: RpcEndpointRef): BlockManagerId = {
    logInfo(s"Registering BlockManager $blockManagerId")
    // 向driver注册blockManager,本质上是通过netty rpc远程调用
    val updatedId = driverEndpoint.askSync[BlockManagerId](
      RegisterBlockManager(blockManagerId, maxOnHeapMemSize, maxOffHeapMemSize, slaveEndpoint))
    logInfo(s"Registered BlockManager $updatedId")
    updatedId
  }

  /**
   * 更新block信息
   *
   * @param blockManagerId
   * @param blockId
   * @param storageLevel
   * @param memSize
   * @param diskSize
   * @return
   */
  def updateBlockInfo(
      blockManagerId: BlockManagerId,
      blockId: BlockId,
      storageLevel: StorageLevel,
      memSize: Long,
      diskSize: Long): Boolean = {
    val res = driverEndpoint.askSync[Boolean](
      UpdateBlockInfo(blockManagerId, blockId, storageLevel, memSize, diskSize))
    logDebug(s"Updated info of block $blockId")
    res
  }

  /**
   * 从driver端获取blockId的位置信息
   *
   * Get locations of the blockId from the driver
   */
  def getLocations(blockId: BlockId): Seq[BlockManagerId] = {
    driverEndpoint.askSync[Seq[BlockManagerId]](GetLocations(blockId))
  }

  /**
   * 从driver端，获取位置信息和状态
   * Get locations as well as status of the blockId from the driver
   */
  def getLocationsAndStatus(blockId: BlockId): Option[BlockLocationsAndStatus] = {
    driverEndpoint.askSync[Option[BlockLocationsAndStatus]](
      GetLocationsAndStatus(blockId))
  }

  /**
   * 从driver获取多个 blockId 的位置
   *
   * Get locations of multiple blockIds from the driver
   */
  def getLocations(blockIds: Array[BlockId]): IndexedSeq[Seq[BlockManagerId]] = {
    driverEndpoint.askSync[IndexedSeq[Seq[BlockManagerId]]](
      GetLocationsMultipleBlockIds(blockIds))
  }

  /**
   * 检查块管理器 master 是否有块。请注意，这可用于仅检查报告给块管理器主机的那些块。
   *
   * Check if block manager master has a block. Note that this can be used to check for only
   * those blocks that are reported to block manager master.
   */
  def contains(blockId: BlockId): Boolean = {
    !getLocations(blockId).isEmpty
  }

  /**
   * 向driver 请求获得集群中所有的 blockManager的信息
   *
   * Get ids of other nodes in the cluster from the driver
   */
  def getPeers(blockManagerId: BlockManagerId): Seq[BlockManagerId] = {
    driverEndpoint.askSync[Seq[BlockManagerId]](GetPeers(blockManagerId))
  }

  /**
   * 向driver 请求executor endpoint ref 对象

   * @param executorId
   * @return
   */
  def getExecutorEndpointRef(executorId: String): Option[RpcEndpointRef] = {
    driverEndpoint.askSync[Option[RpcEndpointRef]](GetExecutorEndpointRef(executorId))
  }

  /**
   * 从拥有它的从站中删除一个块。这只能用于删除驱动程序知道的块。
   *
   * Remove a block from the slaves that have it. This can only be used to remove
   * blocks that the driver knows about.
   */
  def removeBlock(blockId: BlockId) {
    driverEndpoint.askSync[Boolean](RemoveBlock(blockId))
  }

  /**
   * 删除属于给定 RDD 的所有块。
   *
   * Remove all blocks belonging to the given RDD.
   */
  def removeRdd(rddId: Int, blocking: Boolean) {
    val future = driverEndpoint.askSync[Future[Seq[Int]]](RemoveRdd(rddId))
    future.failed.foreach(e =>
      logWarning(s"Failed to remove RDD $rddId - ${e.getMessage}", e)
    )(ThreadUtils.sameThread)
    if (blocking) {
      timeout.awaitResult(future)
    }
  }

  /**
   * 删除属于给定 shuffle 的所有块。
   *
   * Remove all blocks belonging to the given shuffle.
   */
  def removeShuffle(shuffleId: Int, blocking: Boolean) {
    val future = driverEndpoint.askSync[Future[Seq[Boolean]]](RemoveShuffle(shuffleId))
    future.failed.foreach(e =>
      logWarning(s"Failed to remove shuffle $shuffleId - ${e.getMessage}", e)
    )(ThreadUtils.sameThread)
    if (blocking) {
      timeout.awaitResult(future)
    }
  }

  /**
   * 删除属于给定广播的所有块。
   *
   * Remove all blocks belonging to the given broadcast.
   */
  def removeBroadcast(broadcastId: Long, removeFromMaster: Boolean, blocking: Boolean) {
    val future = driverEndpoint.askSync[Future[Seq[Int]]](
      RemoveBroadcast(broadcastId, removeFromMaster))
    future.failed.foreach(e =>
      logWarning(s"Failed to remove broadcast $broadcastId" +
        s" with removeFromMaster = $removeFromMaster - ${e.getMessage}", e)
    )(ThreadUtils.sameThread)
    if (blocking) {
      timeout.awaitResult(future)
    }
  }

  /**
   * 向driver 请求获取每一个BlockManager内存状态。
   * 第一个值是为块管理器分配的最大内存量，而第二个值是剩余内存量。
   *
   * Return the memory status for each block manager, in the form of a map from
   * the block manager's id to two long values. The first value is the maximum
   * amount of memory allocated for the block manager, while the second is the
   * amount of remaining memory.
   */
  def getMemoryStatus: Map[BlockManagerId, (Long, Long)] = {
    if (driverEndpoint == null) return Map.empty
    driverEndpoint.askSync[Map[BlockManagerId, (Long, Long)]](GetMemoryStatus)
  }

  /**
   * 向driver请求获取磁盘状态
   * @return
   */
  def getStorageStatus: Array[StorageStatus] = {
    if (driverEndpoint == null) return Array.empty
    driverEndpoint.askSync[Array[StorageStatus]](GetStorageStatus)
  }

  /**
   * 向driver请求获取block状态
   *
   * Return the block's status on all block managers, if any. NOTE: This is a
   * potentially expensive operation and should only be used for testing.
   *
   * If askSlaves is true, this invokes the master to query each block manager for the most
   * updated block statuses. This is useful when the master is not informed of the given block
   * by all block managers.
   */
  def getBlockStatus(
      blockId: BlockId,
      askSlaves: Boolean = true): Map[BlockManagerId, BlockStatus] = {
    val msg = GetBlockStatus(blockId, askSlaves)
    /*
     * To avoid potential deadlocks, the use of Futures is necessary, because the master endpoint
     * should not block on waiting for a block manager, which can in turn be waiting for the
     * master endpoint for a response to a prior message.
     */
    val response = driverEndpoint.
      askSync[Map[BlockManagerId, Future[Option[BlockStatus]]]](msg)
    val (blockManagerIds, futures) = response.unzip
    implicit val sameThread = ThreadUtils.sameThread
    val cbf =
      implicitly[
        CanBuildFrom[Iterable[Future[Option[BlockStatus]]],
        Option[BlockStatus],
        Iterable[Option[BlockStatus]]]]
    val blockStatus = timeout.awaitResult(
      Future.sequence[Option[BlockStatus], Iterable](futures)(cbf, ThreadUtils.sameThread))
    if (blockStatus == null) {
      throw new SparkException("BlockManager returned null for BlockStatus query: " + blockId)
    }
    blockManagerIds.zip(blockStatus).flatMap { case (blockManagerId, status) =>
      status.map { s => (blockManagerId, s) }
    }.toMap
  }

  /**
   * 是否有匹配的block
   *
   * Return a list of ids of existing blocks such that the ids match the given filter. NOTE: This
   * is a potentially expensive operation and should only be used for testing.
   *
   * If askSlaves is true, this invokes the master to query each block manager for the most
   * updated block statuses. This is useful when the master is not informed of the given block
   * by all block managers.
   */
  def getMatchingBlockIds(
      filter: BlockId => Boolean,
      askSlaves: Boolean): Seq[BlockId] = {
    val msg = GetMatchingBlockIds(filter, askSlaves)
    val future = driverEndpoint.askSync[Future[Seq[BlockId]]](msg)
    timeout.awaitResult(future)
  }

  /**
   * 查明executor是否已缓存块。这种方法不考虑广播块，因为它们没有被报告为主。
   *
   * Find out if the executor has cached blocks. This method does not consider broadcast blocks,
   * since they are not reported the master.
   */
  def hasCachedBlocks(executorId: String): Boolean = {
    driverEndpoint.askSync[Boolean](HasCachedBlocks(executorId))
  }

  /**
   * 停止driver endpoint,只能被spark的driver节点调用
   * Stop the driver endpoint, called only on the Spark driver node
   */
  def stop() {
    if (driverEndpoint != null && isDriver) {
      tell(StopBlockManagerMaster)
      driverEndpoint = null
      logInfo("BlockManagerMaster stopped")
    }
  }

  /**
   * 向主端点发送单向消息，我们希望它以 true 回复。
   *
   * Send a one-way message to the master endpoint, to which we expect it to reply with true.
   */
  private def tell(message: Any) {
    if (!driverEndpoint.askSync[Boolean](message)) {
      throw new SparkException("BlockManagerMasterEndpoint returned false, expected true.")
    }
  }

}

private[spark] object BlockManagerMaster {
  val DRIVER_ENDPOINT_NAME = "BlockManagerMaster"
}<|MERGE_RESOLUTION|>--- conflicted
+++ resolved
@@ -28,14 +28,7 @@
 import org.apache.spark.util.{RpcUtils, ThreadUtils}
 
 /**
-<<<<<<< HEAD
- *
- *
- * BlockManagerMaster 这个类是对 driver的 EndpointRef 的包装，可以说是 driver EndpointRef的一个代理类，
- * 在请求访问driver的时候，调用driver的EndpointRef的对应方法，并处理其返回。
-=======
  * BlockManagerMaster 主要负责和driver的交互，来获取跟底层存储相关的信息。
->>>>>>> 28ed8bc2
  *
  * @param driverEndpoint
  * @param conf
@@ -48,20 +41,11 @@
     isDriver: Boolean)
   extends Logging {
 
-<<<<<<< HEAD
-  // rpc 失效时间
-  val timeout = RpcUtils.askRpcTimeout(conf)
-
-  /**
-   *
-   *
-=======
   // timeout 是指的 Spark RPC 超时时间，默认为 120s，可以通过spark.rpc.askTimeout 或 spark.network.timeout 参数来设置。
   val timeout = RpcUtils.askRpcTimeout(conf)
 
   /**
    * 移除"失效"的executor,该方法只能在Driver端进行调用
->>>>>>> 28ed8bc2
    * Remove a dead executor from the driver endpoint. This is only called on the driver side.
    */
   def removeExecutor(execId: String) {
